// Licensed to the Apache Software Foundation (ASF) under one
// or more contributor license agreements.  See the NOTICE file
// distributed with this work for additional information
// regarding copyright ownership.  The ASF licenses this file
// to you under the Apache License, Version 2.0 (the
// "License"); you may not use this file except in compliance
// with the License.  You may obtain a copy of the License at
//
//   http://www.apache.org/licenses/LICENSE-2.0
//
// Unless required by applicable law or agreed to in writing,
// software distributed under the License is distributed on an
// "AS IS" BASIS, WITHOUT WARRANTIES OR CONDITIONS OF ANY
// KIND, either express or implied.  See the License for the
// specific language governing permissions and limitations
// under the License.

//! Defines physical expressions that can evaluated at runtime during query execution

use std::any::Any;
use std::sync::Arc;

use arrow::compute;
use arrow::datatypes::DataType;
use arrow::{
    array::{ArrayRef, UInt64Array},
    datatypes::Field,
};

use crate::error::Result;
use crate::physical_plan::{Accumulator, AggregateExpr, PhysicalExpr};
use crate::scalar::ScalarValue;

use super::format_state_name;

/// COUNT aggregate expression
/// Returns the amount of non-null values of the given expression.
#[derive(Debug)]
pub struct Count {
    name: String,
    data_type: DataType,
    nullable: bool,
    expr: Arc<dyn PhysicalExpr>,
}

impl Count {
    /// Create a new COUNT aggregate function.
    pub fn new(
        expr: Arc<dyn PhysicalExpr>,
        name: impl Into<String>,
        data_type: DataType,
    ) -> Self {
        Self {
            name: name.into(),
            expr,
            data_type,
            nullable: true,
        }
    }
}

impl AggregateExpr for Count {
    /// Return a reference to Any that can be used for downcasting
    fn as_any(&self) -> &dyn Any {
        self
    }

    fn field(&self) -> Result<Field> {
        Ok(Field::new(
            &self.name,
            self.data_type.clone(),
            self.nullable,
        ))
    }

    fn state_fields(&self) -> Result<Vec<Field>> {
        Ok(vec![Field::new(
            &format_state_name(&self.name, "count"),
            self.data_type.clone(),
            true,
        )])
    }

    fn expressions(&self) -> Vec<Arc<dyn PhysicalExpr>> {
        vec![self.expr.clone()]
    }

    fn create_accumulator(&self) -> Result<Box<dyn Accumulator>> {
        Ok(Box::new(CountAccumulator::new()))
    }

    fn name(&self) -> &str {
        &self.name
    }
}

#[derive(Debug)]
struct CountAccumulator {
    count: u64,
}

impl CountAccumulator {
    /// new count accumulator
    pub fn new() -> Self {
        Self { count: 0 }
    }
}

impl Accumulator for CountAccumulator {
    fn update_batch(&mut self, values: &[ArrayRef]) -> Result<()> {
        let array = &values[0];
        self.count += (array.len() - array.null_count()) as u64;
        Ok(())
    }

    fn merge_batch(&mut self, states: &[ArrayRef]) -> Result<()> {
        let counts = states[0].as_any().downcast_ref::<UInt64Array>().unwrap();
        let delta = &compute::aggregate::sum_primitive(counts);
        if let Some(d) = delta {
            self.count += *d;
        }
        Ok(())
    }

    fn state(&self) -> Result<Vec<ScalarValue>> {
        Ok(vec![ScalarValue::UInt64(Some(self.count))])
    }

    fn evaluate(&self) -> Result<ScalarValue> {
        Ok(ScalarValue::UInt64(Some(self.count)))
    }
}

#[cfg(test)]
mod tests {
    use super::*;
<<<<<<< HEAD
    use crate::field_util::SchemaExt;
=======
    use crate::from_slice::FromSlice;
>>>>>>> 63d24bf5
    use crate::physical_plan::expressions::col;
    use crate::physical_plan::expressions::tests::aggregate;
    use crate::record_batch::RecordBatch;
    use crate::{error::Result, generic_test_op};
    use arrow::{array::*, datatypes::*};

    #[test]
    fn count_elements() -> Result<()> {
        let a: ArrayRef = Arc::new(Int32Array::from_slice(&[1, 2, 3, 4, 5]));
        generic_test_op!(
            a,
            DataType::Int32,
            Count,
            ScalarValue::from(5u64),
            DataType::UInt64
        )
    }

    #[test]
    fn count_with_nulls() -> Result<()> {
        let a: ArrayRef = Arc::new(Int32Array::from(vec![
            Some(1),
            Some(2),
            None,
            None,
            Some(3),
            None,
        ]));
        generic_test_op!(
            a,
            DataType::Int32,
            Count,
            ScalarValue::from(3u64),
            DataType::UInt64
        )
    }

    #[test]
    fn count_all_nulls() -> Result<()> {
        let a: ArrayRef = Arc::new(BooleanArray::from(vec![
            None, None, None, None, None, None, None, None,
        ]));
        generic_test_op!(
            a,
            DataType::Boolean,
            Count,
            ScalarValue::from(0u64),
            DataType::UInt64
        )
    }

    #[test]
    fn count_empty() -> Result<()> {
        let a: ArrayRef = Arc::new(BooleanArray::new_empty(DataType::Boolean));
        generic_test_op!(
            a,
            DataType::Boolean,
            Count,
            ScalarValue::from(0u64),
            DataType::UInt64
        )
    }

    #[test]
    fn count_utf8() -> Result<()> {
<<<<<<< HEAD
        let a: ArrayRef = Arc::new(Utf8Array::<i32>::from_slice(&[
            "a", "bb", "ccc", "dddd", "ad",
        ]));
=======
        let a: ArrayRef =
            Arc::new(StringArray::from_slice(&["a", "bb", "ccc", "dddd", "ad"]));
>>>>>>> 63d24bf5
        generic_test_op!(
            a,
            DataType::Utf8,
            Count,
            ScalarValue::from(5u64),
            DataType::UInt64
        )
    }

    #[test]
    fn count_large_utf8() -> Result<()> {
<<<<<<< HEAD
        let a: ArrayRef = Arc::new(Utf8Array::<i64>::from_slice(&[
=======
        let a: ArrayRef = Arc::new(LargeStringArray::from_slice(&[
>>>>>>> 63d24bf5
            "a", "bb", "ccc", "dddd", "ad",
        ]));
        generic_test_op!(
            a,
            DataType::LargeUtf8,
            Count,
            ScalarValue::from(5u64),
            DataType::UInt64
        )
    }
}<|MERGE_RESOLUTION|>--- conflicted
+++ resolved
@@ -134,11 +134,7 @@
 #[cfg(test)]
 mod tests {
     use super::*;
-<<<<<<< HEAD
     use crate::field_util::SchemaExt;
-=======
-    use crate::from_slice::FromSlice;
->>>>>>> 63d24bf5
     use crate::physical_plan::expressions::col;
     use crate::physical_plan::expressions::tests::aggregate;
     use crate::record_batch::RecordBatch;
@@ -204,14 +200,9 @@
 
     #[test]
     fn count_utf8() -> Result<()> {
-<<<<<<< HEAD
         let a: ArrayRef = Arc::new(Utf8Array::<i32>::from_slice(&[
             "a", "bb", "ccc", "dddd", "ad",
         ]));
-=======
-        let a: ArrayRef =
-            Arc::new(StringArray::from_slice(&["a", "bb", "ccc", "dddd", "ad"]));
->>>>>>> 63d24bf5
         generic_test_op!(
             a,
             DataType::Utf8,
@@ -223,11 +214,7 @@
 
     #[test]
     fn count_large_utf8() -> Result<()> {
-<<<<<<< HEAD
         let a: ArrayRef = Arc::new(Utf8Array::<i64>::from_slice(&[
-=======
-        let a: ArrayRef = Arc::new(LargeStringArray::from_slice(&[
->>>>>>> 63d24bf5
             "a", "bb", "ccc", "dddd", "ad",
         ]));
         generic_test_op!(
