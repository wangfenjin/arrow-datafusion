--- conflicted
+++ resolved
@@ -30,11 +30,8 @@
 use std::io::Read;
 use std::sync::Arc;
 
-<<<<<<< HEAD
+use crate::execution::runtime_env::RuntimeEnv;
 use crate::field_util::SchemaExt;
-=======
-use crate::execution::runtime_env::RuntimeEnv;
->>>>>>> 63d24bf5
 use async_trait::async_trait;
 
 use super::file_stream::{BatchIter, FileStream};
@@ -197,23 +194,6 @@
         }
     }
 
-<<<<<<< HEAD
-    async fn execute(&self, partition: usize) -> Result<SendableRecordBatchStream> {
-        let batch_size = self.base_config.batch_size;
-        let file_schema = self.base_config.file_schema.clone();
-        let file_projection = self.base_config.file_column_projection_indices();
-        let has_header = self.has_header;
-        let delimiter = self.delimiter;
-
-        let fun = move |freader, remaining: &Option<usize>| {
-            let reader = csv::read::ReaderBuilder::new()
-                .delimiter(delimiter)
-                .has_headers(has_header)
-                .from_reader(freader);
-            Box::new(CsvBatchReader::new(
-                reader,
-                file_schema.clone(),
-=======
     async fn execute(
         &self,
         partition: usize,
@@ -224,21 +204,20 @@
         let file_projection = self.base_config.file_column_projection_indices();
         let has_header = self.has_header;
         let delimiter = self.delimiter;
-        let start_line = if has_header { 1 } else { 0 };
 
         let fun = move |file, remaining: &Option<usize>| {
             let bounds = remaining.map(|x| (0, x + start_line));
             let datetime_format = None;
-            Box::new(csv::Reader::new(
-                file,
-                Arc::clone(&file_schema),
-                has_header,
-                Some(delimiter),
->>>>>>> 63d24bf5
+            let reader = csv::read::ReaderBuilder::new()
+                .delimiter(delimiter)
+                .has_headers(has_header)
+                .from_reader(freader);
+            Box::new(CsvBatchReader::new(
+                reader,
+                file_schema.clone(),
                 batch_size,
-                *remaining,
+                *bounds,
                 file_projection.clone(),
-                datetime_format,
             )) as BatchIter
         };
 
