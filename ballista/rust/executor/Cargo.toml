--- conflicted
+++ resolved
@@ -29,13 +29,8 @@
 snmalloc = ["snmalloc-rs"]
 
 [dependencies]
-<<<<<<< HEAD
 arrow-format = { version = "0.4", features = ["flight-data", "flight-service"] }
 arrow = { package = "arrow2", version="0.9", features = ["io_ipc"] }
-=======
-arrow = { version = "8.0.0"  }
-arrow-flight = { version = "8.0.0"  }
->>>>>>> 63d24bf5
 anyhow = "1"
 async-trait = "0.1.36"
 ballista-core = { path = "../core", version = "0.6.0" }
