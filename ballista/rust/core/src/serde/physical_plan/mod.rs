--- conflicted
+++ resolved
@@ -22,11 +22,8 @@
 mod roundtrip_tests {
     use std::{convert::TryInto, sync::Arc};
 
-<<<<<<< HEAD
     use datafusion::field_util::SchemaExt;
-=======
     use datafusion::physical_plan::sorts::sort::SortExec;
->>>>>>> 63d24bf5
     use datafusion::{
         arrow::{
             compute::sort::SortOptions,
